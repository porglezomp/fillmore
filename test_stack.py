--- conflicted
+++ resolved
@@ -16,25 +16,9 @@
     # Spaces shouldn't matter for semicolons
     assert list(parse_program('push 1 ;pop;  swap')) == expected
     # And empty instructions should be skipped
-<<<<<<< HEAD
     assert list(parse_program('push 1 ;;; pop\n;\nswap')) == expected
-
-
-def test_parse_unicode():
-    for sigil in Instr.sigil_to_op:
-        instruction = next(parse_program(sigil))
-        assert instruction == Instr(Instr.sigil_to_op[sigil])
-=======
-    assert list(stack.parse_program('push 1 ;;; pop\n;\nswap')) == expected
     with pytest.raises(ValueError):
         list(stack.parse_program('horp; push 0'))
-
-
-# def test_parse_unicode():
-#     for sigil in stack.sigil_to_op:
-#         instruction = next(stack.parse_program(sigil))
-#         assert instruction == Instr(stack.sigil_to_op[sigil])
->>>>>>> 4f910e82
 
 
 def test_parse_quiet():
@@ -42,7 +26,7 @@
     assert list(parse_program('div; quiet add')) == expected
     expected = Instr('jump', prefix=['quiet'])
     assert next(parse_program('quiet jump')) == expected
-    for quiet in ["#", "♯", "quiet"]:
+    for quiet in ['#', '♯', 'quiet']:
         expected = [Instr('jump', prefix=['quiet'])]
         assert list(parse_program(quiet + ' jump')) == expected
 
@@ -79,170 +63,167 @@
 
 
 def test_push_and_pop():
-    assert eval_program("push 1; push 2; push 3;") == [1, 2, 3]
-    assert eval_program("push 2; pop") == []
-    with pytest.raises(IndexError):
-        # IDEA: popping an empty list does nothing instead of index error?
-        eval_program("pop")
+    assert eval_program('push 1; push 2; push 3;') == [1, 2, 3]
+    assert eval_program('push 2; pop') == []
+    with pytest.raises(IndexError):
+        eval_program('pop')
 
 
 def test_simple_operators():
-    assert eval_program("push 10; push 20; add;") == [30]
-    assert eval_program("push 10; push 5; sub;") == [5]
-    assert eval_program("push 10; push 20; sub;") == [-10]
-    assert eval_program("push 10; push 0; mul;") == [0]
-    assert eval_program("push 10; push 10; mul;") == [100]
-    assert eval_program("push 10; push 2; div") == [5.0]
-    assert eval_program("push 3; push 2; div") == [1.5]
-    assert eval_program("push 4; push 4; pow") == [4**4]
-    with pytest.raises(IndexError):
-        eval_program("push 1; add")
-    with pytest.raises(IndexError):
-        eval_program("sub; push 1")
-    with pytest.raises(IndexError):
-        eval_program("push 1; push 2; pop; mul")
-    with pytest.raises(IndexError):
-        eval_program("div")
+    assert eval_program('push 10; push 20; add;') == [30]
+    assert eval_program('push 10; push 5; sub;') == [5]
+    assert eval_program('push 10; push 20; sub;') == [-10]
+    assert eval_program('push 10; push 0; mul;') == [0]
+    assert eval_program('push 10; push 10; mul;') == [100]
+    assert eval_program('push 10; push 2; div') == [5.0]
+    assert eval_program('push 3; push 2; div') == [1.5]
+    assert eval_program('push 4; push 4; pow') == [4**4]
+    with pytest.raises(IndexError):
+        eval_program('push 1; add')
+    with pytest.raises(IndexError):
+        eval_program('sub; push 1')
+    with pytest.raises(IndexError):
+        eval_program('push 1; push 2; pop; mul')
+    with pytest.raises(IndexError):
+        eval_program('div')
     with pytest.raises(ZeroDivisionError):
-        # IDEA: division by zero pushes nothing? halts program? pushes zero?
-        eval_program("push 1; push 0; div")
+        eval_program('push 1; push 0; div')
 
 
 def test_float_division():
-    assert eval_program("push 5; push 2; div") == [2.5]
-    assert eval_program("push 4; push 5; div") == [0.8]
-    assert eval_program("push 1; push 100; div") == [0.01]
+    assert eval_program('push 5; push 2; div') == [2.5]
+    assert eval_program('push 4; push 5; div') == [0.8]
+    assert eval_program('push 1; push 100; div') == [0.01]
 
 
 def test_complex_operators():
-    program = "push 2; push 3; push 5; add; mul"
+    program = 'push 2; push 3; push 5; add; mul'
     assert eval_program(program) == [2 * (3 + 5)]
-    program = "push 36; push 24; push 6; div; div;"
+    program = 'push 36; push 24; push 6; div; div;'
     assert eval_program(program) == [36 / (24 / 6)]
-    program = "push 10; push 4; sub; push 6; push 2; sub; mul"
+    program = 'push 10; push 4; sub; push 6; push 2; sub; mul'
     assert eval_program(program) == [(10 - 4) * (6 - 2)]
 
 
 def test_swap():
-    assert eval_program("push 1; swap 0") == [1]
-    assert eval_program("push 1; push 2; swap") == [2, 1]
-    assert eval_program("push 1; push 2; swap 1") == [2, 1]
-    assert eval_program("push 1; push 2; push 3; swap") == [1, 3, 2]
-    code = "push 1; push 2; push 3; push 4; swap 3;"
+    assert eval_program('push 1; swap 0') == [1]
+    assert eval_program('push 1; push 2; swap') == [2, 1]
+    assert eval_program('push 1; push 2; swap 1') == [2, 1]
+    assert eval_program('push 1; push 2; push 3; swap') == [1, 3, 2]
+    code = 'push 1; push 2; push 3; push 4; swap 3;'
     assert eval_program(code) == [4, 2, 3, 1]
     with pytest.raises(IndexError):
-        eval_program("swap")
-    with pytest.raises(IndexError):
-        eval_program("push 1; swap")
-    with pytest.raises(IndexError):
-        eval_program("push 1; push 2; swap 2")
-    with pytest.raises(IndexError):
-
-        eval_program("push 1; push 2; push 3; swap 3")
+        eval_program('swap')
+    with pytest.raises(IndexError):
+        eval_program('push 1; swap')
+    with pytest.raises(IndexError):
+        eval_program('push 1; push 2; swap 2')
+    with pytest.raises(IndexError):
+
+        eval_program('push 1; push 2; push 3; swap 3')
 
 
 def test_dup():
-    assert eval_program("push 1; dup 0") == [1]
-    assert eval_program("push 1; dup") == [1, 1]
-    assert eval_program("push 1; dup 1") == [1, 1]
-    assert eval_program("push 1; push 2; dup 2") == [1, 2, 1, 2]
-    assert eval_program("push 1; dup; push 2; dup 3") == [1, 1, 2, 1, 1, 2]
+    assert eval_program('push 1; dup 0') == [1]
+    assert eval_program('push 1; dup') == [1, 1]
+    assert eval_program('push 1; dup 1') == [1, 1]
+    assert eval_program('push 1; push 2; dup 2') == [1, 2, 1, 2]
+    assert eval_program('push 1; dup; push 2; dup 3') == [1, 1, 2, 1, 1, 2]
     with pytest.raises(IndexError):
         # Cannot duplicate the top element, since there is no top element
-        eval_program("dup")
-    with pytest.raises(IndexError):
-        eval_program("push 1; dup 2")
+        eval_program('dup')
+    with pytest.raises(IndexError):
+        eval_program('push 1; dup 2')
 
 
 def test_quiet():
-    assert eval_program("push 3; push 5; quiet add") == [3, 5, 8]
-    assert eval_program("push 3; push 5; quiet mul") == [3, 5, 15]
-    assert eval_program("push 3; push 5; quiet sub") == [3, 5, -2]
-    assert eval_program("push 3; push 5; quiet div") == [3, 5, 0.6]
-    assert eval_program("push 3; push 5; quiet pow") == [3, 5, 3**5]
+    assert eval_program('push 3; push 5; quiet add') == [3, 5, 8]
+    assert eval_program('push 3; push 5; quiet mul') == [3, 5, 15]
+    assert eval_program('push 3; push 5; quiet sub') == [3, 5, -2]
+    assert eval_program('push 3; push 5; quiet div') == [3, 5, 0.6]
+    assert eval_program('push 3; push 5; quiet pow') == [3, 5, 3**5]
 
 
 def test_negation():
-    assert eval_program("push 1; not;") == [0]
-    assert eval_program("push -1; not;") == [0]
-    assert eval_program("push 0; not;") == [1]
-    assert eval_program("push 3; push 7; push 0; not;") == [3, 7, 1]
-    assert eval_program("push 5; quiet not;") == [5, 0]
-    assert eval_program("push 0; quiet not;") == [0, 1]
+    assert eval_program('push 1; not;') == [0]
+    assert eval_program('push -1; not;') == [0]
+    assert eval_program('push 0; not;') == [1]
+    assert eval_program('push 3; push 7; push 0; not;') == [3, 7, 1]
+    assert eval_program('push 5; quiet not;') == [5, 0]
+    assert eval_program('push 0; quiet not;') == [0, 1]
     with pytest.raises(IndexError):
         # Cannot negate top element since there isn't a top element
         eval_program('not')
 
 
 def test_equality():
-    assert eval_program("push 0; push 0; eq") == [1]
-    assert eval_program("push 1.0; push 1.0; =") == [1]
-    assert eval_program("push 2.0; push 2; =") == [1]
-    assert eval_program("push -1; push -1; eq") == [1]
-    assert eval_program("push 3; push 5; eq") == [0]
-    assert eval_program("push 4; push 4; quiet eq") == [4, 4, 1]
-    assert eval_program("push 3; push 5; quiet eq") == [3, 5, 0]
-    with pytest.raises(IndexError):
-        eval_program("eq")
-    with pytest.raises(IndexError):
-        eval_program("push 1; eq")
+    assert eval_program('push 0; push 0; eq') == [1]
+    assert eval_program('push 1.0; push 1.0; =') == [1]
+    assert eval_program('push 2.0; push 2; =') == [1]
+    assert eval_program('push -1; push -1; eq') == [1]
+    assert eval_program('push 3; push 5; eq') == [0]
+    assert eval_program('push 4; push 4; quiet eq') == [4, 4, 1]
+    assert eval_program('push 3; push 5; quiet eq') == [3, 5, 0]
+    with pytest.raises(IndexError):
+        eval_program('eq')
+    with pytest.raises(IndexError):
+        eval_program('push 1; eq')
 
 
 def test_inequality():
-    assert eval_program("push 5; push 7; lt") == [1]
-    assert eval_program("push 5; push 7; le") == [1]
-    assert eval_program("push 3; push 3; le") == [1]
-    assert eval_program("push -1; push 0; quiet <") == [-1, 0, 1]
-    assert eval_program("push 5.1; push 5.0; quiet >=") == [5.1, 5.0, 1]
-    assert eval_program("push -3; push 27; <=") == [1]
-    assert eval_program("push 7; push 5; gt") == [1]
-    assert eval_program("push 7; push 5; ge") == [1]
-    assert eval_program("push 3; push 3; ge") == [1]
-    with pytest.raises(IndexError):
-        eval_program(">")
-    with pytest.raises(IndexError):
-        eval_program("push 1; ≤")
+    assert eval_program('push 5; push 7; lt') == [1]
+    assert eval_program('push 5; push 7; le') == [1]
+    assert eval_program('push 3; push 3; le') == [1]
+    assert eval_program('push -1; push 0; quiet <') == [-1, 0, 1]
+    assert eval_program('push 5.1; push 5.0; quiet >=') == [5.1, 5.0, 1]
+    assert eval_program('push -3; push 27; <=') == [1]
+    assert eval_program('push 7; push 5; gt') == [1]
+    assert eval_program('push 7; push 5; ge') == [1]
+    assert eval_program('push 3; push 3; ge') == [1]
+    with pytest.raises(IndexError):
+        eval_program('>')
+    with pytest.raises(IndexError):
+        eval_program('push 1; ≤')
 
 def test_float_comparision():
-    assert eval_program("push 3; push 3; eq;") == [1.0]
-    assert eval_program("push 3; push 2; ge; push 2.5; mul;") == [2.5]
-    assert eval_program("push 1; push 1; eq; dup; quiet +; ÷") == [1.0, 0.5]
+    assert eval_program('push 3; push 3; eq;') == [1.0]
+    assert eval_program('push 3; push 2; ge; push 2.5; mul;') == [2.5]
+    assert eval_program('push 1; push 1; eq; dup; quiet +; ÷') == [1.0, 0.5]
 
 
 @pytest.mark.timeout(1)
 def test_jump():
     # It should be possible to jump one past the end of the code, but no more
-    assert eval_program("jump 1;") == []
-    with pytest.raises(IndexError):
-        eval_program("jump 2;")
-    assert eval_program("jump 2; push 1") == []
-    assert eval_program("jump 1; push 1") == [1]
-    assert eval_program("jump 3; push 9; jump 2; jump -2") == [9]
+    assert eval_program('jump 1;') == []
+    with pytest.raises(IndexError):
+        eval_program('jump 2;')
+    assert eval_program('jump 2; push 1') == []
+    assert eval_program('jump 1; push 1') == [1]
+    assert eval_program('jump 3; push 9; jump 2; jump -2') == [9]
     # Jumping before the first instruction shouldn't be valid either
     with pytest.raises(IndexError):
-        eval_program("jump -10")
-    with pytest.raises(IndexError):
-        eval_program("jump -1; jump 0")
+        eval_program('jump -10')
+    with pytest.raises(IndexError):
+        eval_program('jump -1; jump 0')
 
 @pytest.mark.timeout(1)
 def test_dynamic_jump():
     # A jump with no argument should jump based on the top of the stack
-    assert eval_program("push 2; jump; push 1") == []
-    assert eval_program("jump 3; push 9; jump 3; push -3; jump") == [9]
-    assert eval_program("push 1; jump") == []
-    assert eval_program("push 1; quiet jump") == [1]
-    with pytest.raises(IndexError):
-        eval_program("push 2; jump")
-    with pytest.raises(IndexError):
-        eval_program("push -2; jump; jump 0")
-
-
-<<<<<<< HEAD
+    assert eval_program('push 2; jump; push 1') == []
+    assert eval_program('jump 3; push 9; jump 3; push -3; jump') == [9]
+    assert eval_program('push 1; jump') == []
+    assert eval_program('push 1; quiet jump') == [1]
+    with pytest.raises(IndexError):
+        eval_program('push 2; jump')
+    with pytest.raises(IndexError):
+        eval_program('push -2; jump; jump 0')
+
+
 @pytest.mark.timeout(1)
 def test_jump_labels():
     # A jump label should be converted into relative jumps at parse time.
     expected = [Instr('push', [1]), Instr('push', [2]), Instr('to', [0])]
-    program = "@start\npush 1; push 2; jump @start"
+    program = '@start\npush 1; push 2; jump @start'
     assert list(parse_program(program)) == expected
 
     # Multiple jump labels should work.
@@ -252,7 +233,7 @@
     # Has the nth fibonacci term at the top of the stack
     # TODO: test against different fibonacci inputs.
     # (0 = 0th term)
-    program = """
+    program = '''
     push 1
     push 0
     push 6
@@ -277,7 +258,7 @@
     swap 2
     pop
     swap
-    pop"""
+    pop'''
     assert eval_program(program) == [8]
 
 @pytest.mark.timeout(1)
@@ -287,8 +268,8 @@
     assert eval_program('to 2; push 2; push 3; push 4') == [3, 4]
     # If no argument is specified, pop the top element.
     # If quiet is specified, don't discard the top element.
-    assert eval_program("push 2; to; push 5; push 6") == [5, 6]
-    assert eval_program("push 2; quiet to; push 5; push 6") == [2, 5, 6]
+    assert eval_program('push 2; to; push 5; push 6') == [5, 6]
+    assert eval_program('push 2; quiet to; push 5; push 6') == [2, 5, 6]
 
 @pytest.mark.timeout(1)
 def test_illegal_jump():
@@ -299,7 +280,7 @@
     with pytest.raises(IndexError):
         eval_program('to 4; push 1')
     # Whole number floats should be jumpable,
-    assert eval_program("push 12; push 3; div; quiet to; push 1; push 2") == [4.0, 1, 2]
+    assert eval_program('push 12; push 3; div; quiet to; push 1; push 2') == [4.0, 1, 2]
     # but shouldn't be able to jump to floats,
     with pytest.raises(TypeError):
         eval_program('push 4; push 5; div; to')
@@ -314,7 +295,6 @@
     with pytest.raises(ValueError):
         code = '@label; push 2; @label; add'
         list(parse_program(code))
-        # Two labels with the same name is an error.
     # Multiple jumps to the same label are fine however.
     code = '@label; push 2; jump @label; jump @label'
     list(parse_program(code))
@@ -328,13 +308,13 @@
     # If there is a label and the opcode isn't jump or to, then that's an error.
     with pytest.raises(ValueError):
         list(parse_program('@label; add @label;'))
+    # Two labels on the same line is an error.
+    with pytest.raises(ValueError):
+        list(parse_program('@label; jump @label @label;'))
     list(parse_program('@label; jump @label'))
     list(parse_program('@label; to @label'))
 
 
-
-=======
 def test_nop():
-    assert eval_program("nop") == []
-    assert eval_program("∅") == []
->>>>>>> 4f910e82
+    assert eval_program('nop') == []
+    assert eval_program('∅') == []
