from __future__ import division

import stack
from stack import eval_program, Instr

import pytest


def test_unicode_sigil():
    for sigil in Instr.sigil_to_op:
        assert Instr(sigil) == Instr(Instr.sigil_to_op[sigil])


def test_parse():
    expected = [Instr('push', [1]), Instr('pop'), Instr('swap')]
    # Any mix of semicolons and newlines should work
    assert list(stack.parse_program('push 1\npop\nswap')) == expected
    assert list(stack.parse_program('push 1; pop; swap')) == expected
    assert list(stack.parse_program('push 1; pop\nswap')) == expected
    # Spaces shouldn't matter for semicolons
    assert list(stack.parse_program('push 1 ;pop;  swap')) == expected
    # And empty instructions should be skipped
    assert list(stack.parse_program('push 1 ;;; pop\n;\nswap')) == expected


def test_parse_unicode():
    for sigil in Instr.sigil_to_op:
        instruction = next(stack.parse_program(sigil))
        assert instruction == Instr(Instr.sigil_to_op[sigil])


def test_push_and_pop():
    assert eval_program("push 1; push 2; push 3;") == [1, 2, 3]
    assert eval_program("push 2; pop") == []
    with pytest.raises(IndexError):
        # IDEA: popping an empty list does nothing instead of index error?
        eval_program("pop")


def test_simple_operators():
    assert eval_program("push 10; push 20; add;") == [30]
    assert eval_program("push 10; push 5; sub;") == [5]
    assert eval_program("push 10; push 20; sub;") == [-10]
    assert eval_program("push 10; push 0; mul;") == [0]
    assert eval_program("push 10; push 10; mul;") == [100]
    assert eval_program("push 10; push 2; div") == [5.0]
    assert eval_program("push 3; push 2; div") == [1.5]
    assert eval_program("push 4; push 4; pow") == [4**4]
    with pytest.raises(IndexError):
        eval_program("push 1; add")
    with pytest.raises(IndexError):
        eval_program("sub; push 1")
    with pytest.raises(IndexError):
        eval_program("push 1; push 2; pop; mul")
    with pytest.raises(IndexError):
        eval_program("div")
    with pytest.raises(ZeroDivisionError):
        # IDEA: division by zero pushes nothing? halts program? pushes zero?
        eval_program("push 1; push 0; div")


def test_float_division():
    assert eval_program("push 5; push 2; div") == [2.5]
    assert eval_program("push 4; push 5; div") == [0.8]
    assert eval_program("push 1; push 100; div") == [0.01]


def test_complex_operators():
    program = "push 2; push 3; push 5; add; mul"
    assert eval_program(program) == [2 * (3 + 5)]
    program = "push 36; push 24; push 6; div; div;"
    assert eval_program(program) == [36 / (24 / 6)]
    program = "push 10; push 4; sub; push 6; push 2; sub; mul"
    assert eval_program(program) == [(10 - 4) * (6 - 2)]


def test_swap():
    assert eval_program("push 1; swap 0") == [1]
    assert eval_program("push 1; push 2; swap") == [2, 1]
    assert eval_program("push 1; push 2; swap 1") == [2, 1]
    assert eval_program("push 1; push 2; push 3; swap") == [1, 3, 2]
    code = "push 1; push 2; push 3; push 4; swap 3;"
    assert eval_program(code) == [4, 2, 3, 1]
    with pytest.raises(IndexError):
        eval_program("swap")
    with pytest.raises(IndexError):
        eval_program("push 1; swap")
    with pytest.raises(IndexError):
        eval_program("push 1; push 2; swap 2")
    with pytest.raises(IndexError):
        eval_program("push 1; push 2; push 3; swap 3")


def test_dup():
    assert eval_program("push 1; dup 0") == [1]
    assert eval_program("push 1; dup") == [1, 1]
    assert eval_program("push 1; dup 1") == [1, 1]
    assert eval_program("push 1; push 2; dup 2") == [1, 2, 1, 2]
    assert eval_program("push 1; dup; push 2; dup 3") == [1, 1, 2, 1, 1, 2]
    with pytest.raises(IndexError):
        # Cannot duplicate the top element, since there is not top element
        eval_program("dup")
    with pytest.raises(IndexError):
<<<<<<< HEAD
        eval_program("push 1; dup 2")


def test_jump():
    # It should be possible to jump one past the end of the code, but no more
    assert eval_program("jump 1;") == []
    with pytest.raises(IndexError):
        eval_program("jump 2;")
    assert eval_program("jump 2; push 1") == []
    assert eval_program("jump 1; push 1") == [1]
    assert eval_program("jump 3; push 9; jump 2; jump -2") == [9]


def test_dynamic_jump():
    # A jump with no argument should jump based on the top of the stack
    assert eval_program("push 2; jump; push 1") == []
    assert eval_program("jump 3; push 9; jump 3; push -3; jump") == [9]
    assert eval_program("push 1; jump") == []
    with pytest.raises(IndexError):
        eval_program("push 2; jump")
=======
        assert eval_program("push 1; dup 2")


def test_quiet():
    expected = [Instr('div', prefix=[]), Instr('add', prefix=['quiet'])]
    assert list(stack.parse_program('div; quiet add')) == expected

    assert eval_program("push 3; push 5; quiet add") == [3, 5, 8]
    assert eval_program("push 3; push 5; quiet mul") == [3, 5, 15]
    assert eval_program("push 3; push 5; quiet sub") == [3, 5, -2]
    assert eval_program("push 3; push 5; quiet div") == [3, 5, 0.6]
    assert eval_program("push 3; push 5; quiet pow") == [3, 5, 3**5]
>>>>>>> 70e98f6c
<|MERGE_RESOLUTION|>--- conflicted
+++ resolved
@@ -101,8 +101,18 @@
         # Cannot duplicate the top element, since there is not top element
         eval_program("dup")
     with pytest.raises(IndexError):
-<<<<<<< HEAD
         eval_program("push 1; dup 2")
+
+
+def test_quiet():
+    expected = [Instr('div', prefix=[]), Instr('add', prefix=['quiet'])]
+    assert list(stack.parse_program('div; quiet add')) == expected
+
+    assert eval_program("push 3; push 5; quiet add") == [3, 5, 8]
+    assert eval_program("push 3; push 5; quiet mul") == [3, 5, 15]
+    assert eval_program("push 3; push 5; quiet sub") == [3, 5, -2]
+    assert eval_program("push 3; push 5; quiet div") == [3, 5, 0.6]
+    assert eval_program("push 3; push 5; quiet pow") == [3, 5, 3**5]
 
 
 def test_jump():
@@ -121,18 +131,4 @@
     assert eval_program("jump 3; push 9; jump 3; push -3; jump") == [9]
     assert eval_program("push 1; jump") == []
     with pytest.raises(IndexError):
-        eval_program("push 2; jump")
-=======
-        assert eval_program("push 1; dup 2")
-
-
-def test_quiet():
-    expected = [Instr('div', prefix=[]), Instr('add', prefix=['quiet'])]
-    assert list(stack.parse_program('div; quiet add')) == expected
-
-    assert eval_program("push 3; push 5; quiet add") == [3, 5, 8]
-    assert eval_program("push 3; push 5; quiet mul") == [3, 5, 15]
-    assert eval_program("push 3; push 5; quiet sub") == [3, 5, -2]
-    assert eval_program("push 3; push 5; quiet div") == [3, 5, 0.6]
-    assert eval_program("push 3; push 5; quiet pow") == [3, 5, 3**5]
->>>>>>> 70e98f6c
+        eval_program("push 2; jump")