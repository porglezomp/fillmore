# -*- coding: utf-8 -*-
from __future__ import division
import re


class Instr(object):
    def __init__(self, op, args=None, prefix=None):
        args = [] if args is None else args
        prefix = [] if prefix is None else prefix
        self.op, self.args, self.prefix = op, args, prefix

    def __repr__(self):
        if self.prefix:
            return 'Instr({!r}, {!r}, {!r})'.format(
                self.op, self.args, self.prefix)
        elif self.args:
            return 'Instr({!r}, {!r})'.format(self.op, self.args)
        else:
            return 'Instr({!r})'.format(self.op)

    def __eq__(self, other):
        return (self.op == other.op and
                self.args == other.args and
                self.prefix == other.prefix)


sigil_to_op = {
    '←': 'push', '→': 'pop',
    '↔': 'swap',
    '↑': 'jump',
    '+': 'add',
    '-': 'sub', '−': 'sub',  # A minus isn't the same thing as a hyphen!
    '*': 'mul', '×': 'mul',
    '/': 'div', '÷': 'div',
    '^': 'pow',
    '!': 'not', '¬': 'not',
    '=': 'eq',
    '<': 'lt',
    '>': 'gt',
    '<=': 'le', '≤': 'le',
    '>=': 'ge', '≥': 'ge',
    '∅': 'nop',
}

valid_ops = [
    'push', 'pop', 'dup', 'swap', 'jump',
    'add', 'sub', 'mul', 'div', 'pow',
    'eq', 'lt', 'gt', 'le', 'ge',
    'not',
    'nop',
]

arg_types = {
    'push': [[float]],
    'pop': [[]],
    'dup': [[], [int]], 'swap': [[], [int]], 'jump': [[], [int]],
    'add': [[]], 'sub': [[]], 'mul': [[]], 'div': [[]], 'pow': [[]],
    'eq': [[]], 'lt': [[]], 'gt': [[]], 'le': [[]], 'ge': [[]],
    'not': [[]],
    'nop': [[]],
}


def parse_program(code):
    r"""
    Take a source code string and yield a sequence of instructions

    >> list(parse_program('push 1'))
    [Instr('push', [1.0])]

    Various sigils from_ Unicode are supported as alternate versions of
    operations, for example:
    >> list(parse_program('← 1'))
    [Instr('push', [1.0])]
    >> list(parse_program('↔'))
    [Instr('swap')]

    Prefixes are placed before the instruction
    Some prefixes also have sigils
    >>> list(parse_program('♯ +'))
    [Instr('add', [], ['quiet'])]
    """
    split_program = re.split('\n|;', code)
    label_indexes = get_label_indexes(split_program);
    # Represents ONLY instruction indexes
    # Used to map labels and index numbers.
    current_index = 0
    for line in split_program:
        # TODO: Disallow `@label add 1`, `add @label 1`, etc
        # `@label; add 1` is ok though.
        parts = line.strip().split()
        # Ignore newlines 
        if not parts or is_label(parts[0]):
            continue
#       elif any(is_label(part) for part in parts) and 'jump' not in parts:
#            raise ValueError("The instruction, {}, contains both a label and an instruction".format(line))
        # Process an actual instruction
        else:
<<<<<<< HEAD
            current_index += 1
            has_label = False
            prefix = []
            args = []
            op = None
            for part in parts:
                if part in sigil_to_op:
                    part = sigil_to_op[part]
                # A label on the same line as an instruction is an error.

                if part in prefixes:
                    prefix.append(prefixes[part])
                elif part in ops:
                    if op == None:
                        op = part
                    else:
                        raise ValueError("Two opcodes found in instruction: " + part + " and " + op)
                # We convert labels to an absolute jump.
                elif is_label(part):
                    has_label = True
                    if op not in ['jump', 'to']:
                        raise ValueError("Cannot use {} with a label".format(op))
                    if part not in label_indexes:
                        raise ValueError("The label, {}, was not defined".format(part))
                    op = 'to'
                    args.append(float(label_indexes[part]))
                # Test if part is an arguement.
                elif is_number(part):
                    args.append(float(part))
                else:
                    raise ValueError("Unknown Instruction: " + line)
            if op == None:
                raise ValueError("No opcode in instruction")
            yield Instr(op, args, prefix)

def is_label(label):
    return label[0] == '@'

def is_number(s):
    try:
        float(s)
        return True
    except ValueError:
        return False


sigil_to_op = {
    '←': 'push', '→': 'pop',
    '↔': 'swap',
    '↑': 'jump',
    '+': 'add',
    '-': 'sub', '−': 'sub',  # A minus isn't the same thing as a hyphen!
    '*': 'mul', '×': 'mul',
    '/': 'div', '÷': 'div',
    '^': 'pow',
    '!': 'not', '¬': 'not',
    '=': 'eq',
    '<': 'lt',
    '>': 'gt',
    '<=': 'le', '≤': 'le',
    '>=': 'ge', '≥': 'ge'
}

ops = [
    'push', 'pop', 'dup', 'swap', 'jump', 
    'add', 'sub', 'mul', 'div', 'pow', 
    'eq', 'lt', 'gt', 'le', 'ge', 
    'not', 'jump', 'to'
]


prefixes = {
    'quiet': 'quiet',
    '#': 'quiet',
    '♯': 'quiet'
}


def get_label_indexes(split_program):
    label_indexes = {}
    current_index = 0
    for line in split_program:
        parts = line.strip().split()
        if not parts:
            continue
        # Two labels in a program is an error.
        if parts[0] in label_indexes:
            raise ValueError("Found the label {} on lines {} and {}"
                .format(parts[0], label_indexes[parts[0]], current_index))
        if is_label(parts[0]):
            if len(parts) != 1:
                raise ValueError("{} has a label before an instruction.".format(line))
            else:
                label_indexes[parts[0]] = current_index
                continue
        current_index += 1
    return label_indexes
=======
            prefix = None
            op = parts[0]
            args = [float(arg) for arg in parts[1:]]
        if op in sigil_to_op:
            op = sigil_to_op[op]
        if op not in valid_ops:
            raise ValueError("Unknown opcode '{}'".format(op))

        check_type = {
            int: lambda x: int(x) == x,
            float: lambda x: isinstance(x, float),
        }
        arg_type_list = arg_types[op]
        typechecked = False
        for types in arg_type_list:
            if len(types) != len(args):
                continue
            if all(check_type[t](arg) for t, arg in zip(types, args)):
                typechecked = True
                break
        if not typechecked:
            raise ValueError(
                "Arguments for '{}' must be one of {}, were {}".format(
                    op, ', '.join(str(item) for item in arg_type_list), args))
        yield Instr(op, args, prefix)
>>>>>>> 4f910e82


def eval_program(program):
    instructions = list(parse_program(program))
    stack = []
    current_instr = 0
    while current_instr < len(instructions):
        instr = instructions[current_instr]
        current_instr += 1
        if instr.op == "push":
            stack.append(instr.args[0])
        elif instr.op == "pop":
            stack.pop()
        elif instr.op in binary_ops:
            if 'quiet' in instr.prefix:
                b = stack[-1]
                a = stack[-2]
            else:
                b = stack.pop()
                a = stack.pop()
            # b is the top of the stack, and a is the item before it, so
            # `... ; push 5 ; div` is dividing the result of `...` by 5.

            c = binary_ops[instr.op](b, a)
            stack.append(c)
        elif instr.op == 'swap':
            # `swap` aliased to `swap 1`
            swap_gap = int(instr.args[0] if instr.args else 1)
            from_, to = -1, -(1 + swap_gap)
            stack[from_], stack[to] = stack[to], stack[from_]
        elif instr.op == 'dup':
            # `dup` aliases to `dup 1`
            dup_depth = int(instr.args[0] if instr.args else 1)
            if dup_depth == 0:
                continue
            if dup_depth > len(stack):
                raise IndexError("Cannot dup {} elements, stack has {}".format(
                    dup_depth, len(stack)))
            stack.extend(stack[-dup_depth:])
        elif instr.op in unary_ops:
            if 'quiet' in instr.prefix:
                operand = stack[-1]
            else:
                operand = stack.pop()
            c = unary_ops[instr.op](operand)
            stack.append(c)
        elif instr.op == 'jump':
            if instr.args:
                jump_distance = instr.args[0]
            else:
                jump_distance = stack[-1]
                if 'quiet' not in instr.prefix:
                    stack.pop()
            # We jump 1 less than the argument since we already incremented it
            # at the beginning of the loop.
            current_instr += int(jump_distance) - 1
            if current_instr > len(instructions) or current_instr < 0:
<<<<<<< HEAD
                raise IndexError
        elif instr.op == 'to':
            if instr.args:
                jump_to = instr.args[0]
            else:
                jump_to = stack[-1]
                if 'quiet' not in instr.prefix:
                    stack.pop()
            if not float.is_integer(jump_to):
                raise TypeError("Expected an integer, got a: " + jump_to)
            current_instr = int(jump_to)
            if current_instr >= len(instructions) or current_instr <= 0:
                raise IndexError
=======
                raise IndexError("Jump address {} out of bounds ({})".format(
                    current_instr, len(instructions)-1))
        elif instr.op == 'nop':
            pass
        else:
            raise ValueError('Unknown instruction {}'.format(instr))
>>>>>>> 4f910e82
    return stack


jump_ops = {
    'jump',
    'to',
}


binary_ops = {
    'add': lambda a, b: b + a,
    'sub': lambda a, b: b - a,
    'mul': lambda a, b: b * a,
    'div': lambda a, b: b / a,
    'pow': lambda a, b: b ** a,
    'eq': lambda a, b: float(b == a),
    'gt': lambda a, b: float(b > a),
    'ge': lambda a, b: float(b >= a),
    'lt': lambda a, b: float(b < a),
    'le': lambda a, b: float(b <= a)
}


unary_ops = {
    'not': lambda a: float(not a)
}


print(eval_program("push 1; push 2; add; push 5; mul; push 3; div"))<|MERGE_RESOLUTION|>--- conflicted
+++ resolved
@@ -22,6 +22,13 @@
         return (self.op == other.op and
                 self.args == other.args and
                 self.prefix == other.prefix)
+
+
+prefixes = {
+    'quiet': 'quiet',
+    '#': 'quiet',
+    '♯': 'quiet'
+}
 
 
 sigil_to_op = {
@@ -47,13 +54,14 @@
     'add', 'sub', 'mul', 'div', 'pow',
     'eq', 'lt', 'gt', 'le', 'ge',
     'not',
-    'nop',
+    'to', 'jump',
+    'nop'
 ]
 
 arg_types = {
     'push': [[float]],
     'pop': [[]],
-    'dup': [[], [int]], 'swap': [[], [int]], 'jump': [[], [int]],
+    'dup': [[], [int]], 'swap': [[], [int]], 'jump': [[], [int]], 'to': [[], [int]],
     'add': [[]], 'sub': [[]], 'mul': [[]], 'div': [[]], 'pow': [[]],
     'eq': [[]], 'lt': [[]], 'gt': [[]], 'le': [[]], 'ge': [[]],
     'not': [[]],
@@ -84,125 +92,50 @@
     label_indexes = get_label_indexes(split_program);
     # Represents ONLY instruction indexes
     # Used to map labels and index numbers.
-    current_index = 0
     for line in split_program:
-        # TODO: Disallow `@label add 1`, `add @label 1`, etc
-        # `@label; add 1` is ok though.
         parts = line.strip().split()
         # Ignore newlines 
         if not parts or is_label(parts[0]):
             continue
-#       elif any(is_label(part) for part in parts) and 'jump' not in parts:
-#            raise ValueError("The instruction, {}, contains both a label and an instruction".format(line))
-        # Process an actual instruction
-        else:
-<<<<<<< HEAD
-            current_index += 1
-            has_label = False
-            prefix = []
-            args = []
-            op = None
-            for part in parts:
-                if part in sigil_to_op:
-                    part = sigil_to_op[part]
-                # A label on the same line as an instruction is an error.
-
-                if part in prefixes:
-                    prefix.append(prefixes[part])
-                elif part in ops:
-                    if op == None:
-                        op = part
-                    else:
-                        raise ValueError("Two opcodes found in instruction: " + part + " and " + op)
-                # We convert labels to an absolute jump.
-                elif is_label(part):
-                    has_label = True
-                    if op not in ['jump', 'to']:
-                        raise ValueError("Cannot use {} with a label".format(op))
-                    if part not in label_indexes:
-                        raise ValueError("The label, {}, was not defined".format(part))
-                    op = 'to'
-                    args.append(float(label_indexes[part]))
-                # Test if part is an arguement.
-                elif is_number(part):
-                    args.append(float(part))
-                else:
-                    raise ValueError("Unknown Instruction: " + line)
-            if op == None:
-                raise ValueError("No opcode in instruction")
-            yield Instr(op, args, prefix)
-
-def is_label(label):
-    return label[0] == '@'
-
-def is_number(s):
-    try:
-        float(s)
-        return True
-    except ValueError:
-        return False
-
-
-sigil_to_op = {
-    '←': 'push', '→': 'pop',
-    '↔': 'swap',
-    '↑': 'jump',
-    '+': 'add',
-    '-': 'sub', '−': 'sub',  # A minus isn't the same thing as a hyphen!
-    '*': 'mul', '×': 'mul',
-    '/': 'div', '÷': 'div',
-    '^': 'pow',
-    '!': 'not', '¬': 'not',
-    '=': 'eq',
-    '<': 'lt',
-    '>': 'gt',
-    '<=': 'le', '≤': 'le',
-    '>=': 'ge', '≥': 'ge'
-}
-
-ops = [
-    'push', 'pop', 'dup', 'swap', 'jump', 
-    'add', 'sub', 'mul', 'div', 'pow', 
-    'eq', 'lt', 'gt', 'le', 'ge', 
-    'not', 'jump', 'to'
-]
-
-
-prefixes = {
-    'quiet': 'quiet',
-    '#': 'quiet',
-    '♯': 'quiet'
-}
-
-
-def get_label_indexes(split_program):
-    label_indexes = {}
-    current_index = 0
-    for line in split_program:
-        parts = line.strip().split()
-        if not parts:
-            continue
-        # Two labels in a program is an error.
-        if parts[0] in label_indexes:
-            raise ValueError("Found the label {} on lines {} and {}"
-                .format(parts[0], label_indexes[parts[0]], current_index))
-        if is_label(parts[0]):
-            if len(parts) != 1:
-                raise ValueError("{} has a label before an instruction.".format(line))
-            else:
-                label_indexes[parts[0]] = current_index
-                continue
-        current_index += 1
-    return label_indexes
-=======
-            prefix = None
-            op = parts[0]
-            args = [float(arg) for arg in parts[1:]]
-        if op in sigil_to_op:
-            op = sigil_to_op[op]
-        if op not in valid_ops:
-            raise ValueError("Unknown opcode '{}'".format(op))
-
+        
+        # Process the instruction
+        op = None
+        args = []
+        prefix = []
+        label = None
+        for part in parts:
+            # Check for two labels in instruction.
+            if label and is_label(part):
+                raise ValueError("Two labels on instruction {}".format(line))
+
+            if part in valid_ops:
+                op = part
+            elif part in sigil_to_op:
+                op = sigil_to_op[part]
+            elif part in prefixes:
+                prefix.append(prefixes[part])
+            elif is_label(part):
+                label = part
+            try:
+                args.append(float(part))
+            except ValueError:
+                pass
+
+        # Undefined label.
+        if label not in label_indexes and label is not None:
+            raise ValueError("The label, {}, was not defined".format(label))
+        # Not a naked label or not an op which supports labels
+        if op not in ['jump', 'to', None] and label:
+            raise ValueError("Cannot use label with {}".format(op))
+        # Not an instruction or missing label
+        if op is None and label is None:
+            raise ValueError("Syntax Error: {}".format(line))
+        # Handle jump @label.
+        if op == 'jump' and label:
+            op = 'to'
+            args.append(float(label_indexes[label]))
+
+        # Type check the instruction
         check_type = {
             int: lambda x: int(x) == x,
             float: lambda x: isinstance(x, float),
@@ -220,7 +153,31 @@
                 "Arguments for '{}' must be one of {}, were {}".format(
                     op, ', '.join(str(item) for item in arg_type_list), args))
         yield Instr(op, args, prefix)
->>>>>>> 4f910e82
+
+
+def is_label(label):
+    return label[0] == '@'
+
+
+def get_label_indexes(split_program):
+    label_indexes = {}
+    current_index = 0
+    for line in split_program:
+        parts = line.strip().split()
+        if not parts:
+            continue
+        # Two labels in a program is an error.
+        if parts[0] in label_indexes:
+            raise ValueError("Found the label {} on lines {} and {}"
+                .format(parts[0], label_indexes[parts[0]], current_index))
+        if is_label(parts[0]):
+            if len(parts) != 1:
+                raise ValueError("{} has a label before an instruction.".format(line))
+            else:
+                label_indexes[parts[0]] = current_index
+                continue
+        current_index += 1
+    return label_indexes
 
 
 def eval_program(program):
@@ -230,9 +187,9 @@
     while current_instr < len(instructions):
         instr = instructions[current_instr]
         current_instr += 1
-        if instr.op == "push":
+        if instr.op == 'push':
             stack.append(instr.args[0])
-        elif instr.op == "pop":
+        elif instr.op == 'pop':
             stack.pop()
         elif instr.op in binary_ops:
             if 'quiet' in instr.prefix:
@@ -278,7 +235,6 @@
             # at the beginning of the loop.
             current_instr += int(jump_distance) - 1
             if current_instr > len(instructions) or current_instr < 0:
-<<<<<<< HEAD
                 raise IndexError
         elif instr.op == 'to':
             if instr.args:
@@ -291,15 +247,12 @@
                 raise TypeError("Expected an integer, got a: " + jump_to)
             current_instr = int(jump_to)
             if current_instr >= len(instructions) or current_instr <= 0:
-                raise IndexError
-=======
                 raise IndexError("Jump address {} out of bounds ({})".format(
                     current_instr, len(instructions)-1))
         elif instr.op == 'nop':
             pass
         else:
             raise ValueError('Unknown instruction {}'.format(instr))
->>>>>>> 4f910e82
     return stack
 
 
