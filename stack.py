# -*- coding: utf-8 -*-
from __future__ import division
import re


class Instr(object):
    sigil_to_op = {
        '←': 'push', '→': 'pop',
        '↔': 'swap',
        '↑': 'jump',
        '+': 'add',
        '-': 'sub', '−': 'sub',  # A minus isn't the same thing as a hyphen!
        '*': 'mul', '×': 'mul',
        '/': 'div', '÷': 'div',
        '^': 'pow',
        '!': 'not', '¬': 'not',
    }

    def __init__(self, op, args=None, prefix=None):
        args = [] if args is None else args
        prefix = [] if prefix is None else prefix

        if op in Instr.sigil_to_op:
            op = Instr.sigil_to_op[op]
        self.op, self.args, self.prefix = op, args, prefix

    def __repr__(self):
        if self.prefix:
            return 'Instr({!r}, {!r}, {!r})'.format(
                self.op, self.args, self.prefix)
        elif self.args:
            return 'Instr({!r}, {!r})'.format(self.op, self.args)
        else:
            return 'Instr({!r})'.format(self.op)

    def __eq__(self, other):
        return (self.op == other.op and
                self.args == other.args and
                self.prefix == other.prefix)


def parse_program(code):
    r"""
    Take a source code string and yield a sequence of instructions

    >>> list(parse_program('push 1'))
    [Instr('push', [1.0])]

    Various sigils from_ Unicode are supported as alternate versions of
    operations, for example:
    >>> list(parse_program('← 1'))
    [Instr('push', [1.0])]
    >>> list(parse_program('↔'))
    [Instr('swap')]
    """
    for line in re.split('\n|;', code):
        parts = line.strip().split()
        if not parts:
            continue
        # TODO: This only checks for 'quiet' as a prefix but should allow
        # "#" and "♯" as equlivlent (move it to Instr.)
        if parts[0] == 'quiet':
            prefix = ['quiet']
            op = parts[1]
            args = [float(arg) for arg in parts[2:]]
        else:
            prefix = None
            op = parts[0]
            args = [float(arg) for arg in parts[1:]]
        yield Instr(op, args, prefix)


def eval_program(program):
    instructions = list(parse_program(program))
    stack = []
<<<<<<< HEAD
    current_instr = 0
    while current_instr < len(instructions):
        instr = instructions[current_instr]
        current_instr += 1
=======

    for instr in instuctions:
>>>>>>> 70e98f6c
        if instr.op == "push":
            stack.append(instr.args[0])
        elif instr.op == "pop":
            stack.pop()
        elif is_operator(instr.op):
            if 'quiet' in instr.prefix:
                b = stack[-1]
                a = stack[-2]
            else:
                b = stack.pop()
                a = stack.pop()
            # b is the top of the stack, and a is the item before it, so
            # `... ; push 5 ; div` is dividing the result of `...` by 5.
            if instr.op == 'add':
                c = a + b
            elif instr.op == 'sub':
                c = a - b
            elif instr.op == 'mul':
                c = a * b
            elif instr.op == 'div':
                c = a / b
            elif instr.op == 'pow':
                c = a ** b
            stack.append(c)
        elif instr.op == 'swap':
            # `swap` aliased to `swap 1`
            swap_gap = int(instr.args[0] if instr.args else 1)
            from_, to = -1, -(1 + swap_gap)
            stack[from_], stack[to] = stack[to], stack[from_]
        elif instr.op == 'dup':
            # `dup` aliases to `dup 1`
            dup_depth = int(instr.args[0] if instr.args else 1)
            if dup_depth == 0:
                continue
            if dup_depth > len(stack):
                raise IndexError
            stack.extend(stack[-dup_depth:])
        elif instr.op == 'jump':
            if instr.args:
                jump_distance = instr.args[0]
            else:
                jump_distance = stack.pop()
            # We jump 1 less than the argument since we already incremented it
            # at the beginning of the loop.
            current_instr += int(jump_distance) - 1
            if current_instr > len(instructions):
                raise IndexError
    return stack


def is_operator(op):
    return op in ('add', 'sub', 'mul', 'div', 'pow')


print(eval_program("push 1; push 2; add; push 5; multiply; push 3; divide"))<|MERGE_RESOLUTION|>--- conflicted
+++ resolved
@@ -73,15 +73,10 @@
 def eval_program(program):
     instructions = list(parse_program(program))
     stack = []
-<<<<<<< HEAD
     current_instr = 0
     while current_instr < len(instructions):
         instr = instructions[current_instr]
         current_instr += 1
-=======
-
-    for instr in instuctions:
->>>>>>> 70e98f6c
         if instr.op == "push":
             stack.append(instr.args[0])
         elif instr.op == "pop":
